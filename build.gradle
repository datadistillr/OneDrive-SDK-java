--- conflicted
+++ resolved
@@ -1,9 +1,5 @@
 group 'org.onedrive'
-<<<<<<< HEAD
-version '0.10-beta'
-=======
 version '0.10.0'
->>>>>>> e4eadab7
 
 apply plugin: 'java'
 apply plugin: 'idea'
@@ -15,18 +11,10 @@
 	targetCompatibility = 1.7
 }
 
-compileTestJava {
-	sourceCompatibility = 1.8
-	targetCompatibility = 1.8
-}
-
-<<<<<<< HEAD
 repositories {
 	mavenCentral()
 }
 
-=======
->>>>>>> e4eadab7
 buildscript {
 	repositories {
 		mavenCentral()
@@ -36,10 +24,7 @@
 		classpath 'com.google.gradle:osdetector-gradle-plugin:1.+'
 	}
 }
-<<<<<<< HEAD
-=======
 
->>>>>>> e4eadab7
 dependencies {
 	compile 'com.fasterxml.jackson.core:jackson-annotations:+'
 	compile 'com.fasterxml.jackson.core:jackson-core:+'
